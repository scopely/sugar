{
  "name": "sugar-ssh",
<<<<<<< HEAD
  "version": "0.5.0",
=======
  "version": "0.4.0",
>>>>>>> b6fb7b1c
  "description": "AWS EC2 SSH tool for easy access to all of your instances with a simple shell command",
  "bin": {
    "sugar": "bin/sugar"
  },
  "scripts": {
    "test": "echo \"Error: no test specified\" && exit 1"
  },
  "repository": {
    "type": "git",
    "url": "https://github.com/scopely/sugar"
  },
  "keywords": [
    "aws",
    "ec2",
    "ssh",
    "command",
    "bin"
  ],
  "author": "Daniel Lamando, Anthony Grimes",
  "license": "Apache-2.0",
  "bugs": {
    "url": "https://github.com/scopely/sugar"
  },
  "homepage": "https://github.com/scopely/sugar",
  "dependencies": {
    "aws-sdk": "^2.0.4",
    "babel": "^4.7.16",
    "ini": "^1.2.1",
    "nomnom": "^1.8.1",
    "ssh-fingerprint": "0.0.1"
  }
}<|MERGE_RESOLUTION|>--- conflicted
+++ resolved
@@ -1,10 +1,6 @@
 {
   "name": "sugar-ssh",
-<<<<<<< HEAD
-  "version": "0.5.0",
-=======
   "version": "0.4.0",
->>>>>>> b6fb7b1c
   "description": "AWS EC2 SSH tool for easy access to all of your instances with a simple shell command",
   "bin": {
     "sugar": "bin/sugar"
